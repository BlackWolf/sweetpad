--- conflicted
+++ resolved
@@ -660,17 +660,8 @@
 
   const scheme =
     item?.scheme ??
-<<<<<<< HEAD
-    (await askSchemeForBuild(execution.context, {
-      title: options.debug ? "Select scheme to build and debug" : "Select scheme to build and run",
-      xcworkspace: xcworkspace,
-    }));
-  const configuration = await askConfiguration(execution.context, { xcworkspace: xcworkspace });
-
-=======
     (await askSchemeForBuild(execution, { title: "Select scheme to build and run", xcworkspace: xcworkspace }));
   const configuration = await askConfiguration(execution, { xcworkspace: xcworkspace });
->>>>>>> 6e1694f7
   const buildSettings = await getBuildSettingsToAskDestination({
     scheme: scheme,
     configuration: configuration,
@@ -691,12 +682,7 @@
     terminateLocked: true,
     problemMatchers: DEFAULT_BUILD_PROBLEM_MATCHERS,
     callback: async (terminal) => {
-<<<<<<< HEAD
-      // Build the app with debug settings if needed
-      await buildApp(execution.context, terminal, {
-=======
       await buildApp(execution, terminal, {
->>>>>>> 6e1694f7
         scheme: scheme,
         sdk: sdk,
         configuration: configuration,
