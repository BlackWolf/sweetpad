--- conflicted
+++ resolved
@@ -14,11 +14,7 @@
   getXcodeVersionInstalled,
   isTestableScheme,
 } from "../common/cli/scripts";
-<<<<<<< HEAD
-import { CommandExecution, ExtensionContext } from "../common/commands";
-=======
 import type { ExtensionContext } from "../common/commands";
->>>>>>> 6a3eba34
 import { getWorkspaceConfig, updateWorkspaceConfig } from "../common/config";
 import { ExecBaseError, ExtensionError } from "../common/errors";
 import { exec } from "../common/exec";
@@ -79,11 +75,7 @@
     launchEnv: Record<string, string>;
   },
 ) {
-<<<<<<< HEAD
-  const context = executionContext instanceof ExtensionContext ? executionContext : executionContext.context;
-=======
   context.updateProgressStatus("Extracting build settings");
->>>>>>> 6a3eba34
   const buildSettings = await getBuildSettingsToLaunch({
     scheme: options.scheme,
     configuration: options.configuration,
@@ -101,13 +93,7 @@
     writeWatchMarkers(terminal);
   }
 
-<<<<<<< HEAD
-  if (executionContext instanceof CommandExecution) {
-    executionContext.setStatusText(`Running ${options.scheme} on Mac…`);
-  }
-=======
   context.updateProgressStatus(`Running "${options.scheme}" on Mac`);
->>>>>>> 6a3eba34
   await terminal.execute({
     command: executablePath,
     env: options.launchEnv,
@@ -131,11 +117,8 @@
   },
 ) {
   const simulatorId = options.destination.udid;
-<<<<<<< HEAD
-=======
 
   context.updateProgressStatus("Extracting build settings");
->>>>>>> 6a3eba34
   const buildSettings = await getBuildSettingsToLaunch({
     scheme: options.scheme,
     configuration: options.configuration,
@@ -148,13 +131,7 @@
   const bundlerId = buildSettings.bundleIdentifier;
 
   // Open simulator
-<<<<<<< HEAD
-  if (executionContext instanceof CommandExecution) {
-    executionContext.setStatusText(`Launching ${options.destination.name}…`);
-  }
-=======
   context.updateProgressStatus("Launching Simulator.app");
->>>>>>> 6a3eba34
   await terminal.execute({
     command: "open",
     args: ["-a", "Simulator"],
@@ -179,13 +156,7 @@
   }
 
   // Install app
-<<<<<<< HEAD
-  if (executionContext instanceof CommandExecution) {
-    executionContext.setStatusText(`Installing ${options.scheme} on ${simulator.name}…`);
-  }
-=======
   context.updateProgressStatus(`Installing "${options.scheme}" on "${simulator.name}"`);
->>>>>>> 6a3eba34
   await terminal.execute({
     command: "xcrun",
     args: ["simctl", "install", simulator.udid, appPath],
@@ -213,13 +184,7 @@
   ];
 
   // Run app
-<<<<<<< HEAD
-  if (executionContext instanceof CommandExecution) {
-    executionContext.setStatusText(`Running ${options.scheme} on ${simulator.name}…`);
-  }
-=======
   context.updateProgressStatus(`Running "${options.scheme}" on "${simulator.name}"`);
->>>>>>> 6a3eba34
   await terminal.execute({
     command: "xcrun",
     args: launchArgs,
@@ -242,10 +207,6 @@
     launchEnv: Record<string, string>;
   },
 ) {
-<<<<<<< HEAD
-  const context = executionContext instanceof ExtensionContext ? executionContext : executionContext.context;
-=======
->>>>>>> 6a3eba34
   const { scheme, configuration, destination } = option;
   const { udid: deviceId, type: destinationType, name: destinationName } = destination;
 
@@ -261,13 +222,7 @@
   const bundlerId = buildSettings.bundleIdentifier;
 
   // Install app on device
-<<<<<<< HEAD
-  if (executionContext instanceof CommandExecution) {
-    executionContext.setStatusText(`Installing ${scheme} on ${destinationName}…`);
-  }
-=======
   context.updateProgressStatus(`Installing "${scheme}" on "${destinationName}"`);
->>>>>>> 6a3eba34
   await terminal.execute({
     command: "xcrun",
     args: ["devicectl", "device", "install", "app", "--device", deviceId, targetPath],
@@ -312,13 +267,7 @@
   ].filter((arg) => arg !== null); // Filter out null arguments
 
   // Launch app on device
-<<<<<<< HEAD
-  if (executionContext instanceof CommandExecution) {
-    executionContext.setStatusText(`Running ${scheme} on ${destinationName}…`);
-  }
-=======
   context.updateProgressStatus(`Running "${option.scheme}" on "${option.destination.name}"`);
->>>>>>> 6a3eba34
   await terminal.execute({
     command: "xcrun",
     args: launchArgs,
@@ -607,10 +556,6 @@
   if (useXcbeatify) {
     pipes = [{ command: "xcbeautify", args: [] }];
   }
-<<<<<<< HEAD
-  if (executionContext instanceof CommandExecution) {
-    executionContext.setStatusText("Building…");
-=======
 
   if (options.shouldClean) {
     context.updateProgressStatus(`Cleaning "${options.scheme}"`);
@@ -618,7 +563,6 @@
     context.updateProgressStatus(`Building "${options.scheme}"`);
   } else if (options.shouldTest) {
     context.updateProgressStatus(`Building "${options.scheme}"`);
->>>>>>> 6a3eba34
   }
   await terminal.execute({
     command: commandParts[0],
@@ -681,16 +625,10 @@
 
   context.updateProgressStatus("Searching for scheme");
   const scheme =
-<<<<<<< HEAD
-    item?.scheme ??
-    (await askSchemeForBuild(execution, { title: "Select scheme to build", xcworkspace: xcworkspace }));
-  const configuration = await askConfiguration(execution, { xcworkspace: xcworkspace });
-=======
     item?.scheme ?? (await askSchemeForBuild(context, { title: "Select scheme to build", xcworkspace: xcworkspace }));
 
   context.updateProgressStatus("Searching for configuration");
   const configuration = await askConfiguration(context, { xcworkspace: xcworkspace });
->>>>>>> 6a3eba34
 
   context.updateProgressStatus("Extracting build settings");
   const buildSettings = await getBuildSettingsToAskDestination({
@@ -700,12 +638,8 @@
     xcworkspace: xcworkspace,
   });
 
-<<<<<<< HEAD
-  const destination = await askDestinationToRunOn(execution, buildSettings);
-=======
   context.updateProgressStatus("Searching for destination");
   const destination = await askDestinationToRunOn(context, buildSettings);
->>>>>>> 6a3eba34
   const destinationRaw = getXcodeBuildDestinationString({ destination: destination });
 
   const sdk = destination.platform;
@@ -716,11 +650,7 @@
     terminateLocked: true,
     problemMatchers: DEFAULT_BUILD_PROBLEM_MATCHERS,
     callback: async (terminal) => {
-<<<<<<< HEAD
-      await buildApp(execution, terminal, {
-=======
       await buildApp(context, terminal, {
->>>>>>> 6a3eba34
         scheme: scheme,
         sdk: sdk,
         configuration: configuration,
@@ -764,31 +694,22 @@
   context.updateProgressStatus("Searching for scheme");
   const scheme =
     item?.scheme ??
-<<<<<<< HEAD
-    (await askSchemeForBuild(execution, { title: "Select scheme to build and run", xcworkspace: xcworkspace }));
-  const configuration = await askConfiguration(execution, { xcworkspace: xcworkspace });
-=======
     (await askSchemeForBuild(context, { title: "Select scheme to build and run", xcworkspace: xcworkspace }));
 
   context.updateProgressStatus("Searching for configuration");
   const configuration = await askConfiguration(context, { xcworkspace: xcworkspace });
 
   context.updateProgressStatus("Extracting build settings");
->>>>>>> 6a3eba34
   const buildSettings = await getBuildSettingsToAskDestination({
     scheme: scheme,
     configuration: configuration,
     sdk: undefined,
     xcworkspace: xcworkspace,
   });
-<<<<<<< HEAD
-  const destination = await askDestinationToRunOn(execution, buildSettings);
-=======
 
   context.updateProgressStatus("Searching for destination");
   const destination = await askDestinationToRunOn(context, buildSettings);
 
->>>>>>> 6a3eba34
   const destinationRaw = getXcodeBuildDestinationString({ destination: destination });
 
   const sdk = destination.platform;
@@ -802,11 +723,7 @@
     terminateLocked: true,
     problemMatchers: DEFAULT_BUILD_PROBLEM_MATCHERS,
     callback: async (terminal) => {
-<<<<<<< HEAD
-      await buildApp(execution, terminal, {
-=======
       await buildApp(context, terminal, {
->>>>>>> 6a3eba34
         scheme: scheme,
         sdk: sdk,
         configuration: configuration,
@@ -819,11 +736,7 @@
       });
 
       if (destination.type === "macOS") {
-<<<<<<< HEAD
-        await runOnMac(execution, terminal, {
-=======
         await runOnMac(context, terminal, {
->>>>>>> 6a3eba34
           scheme: scheme,
           xcworkspace: xcworkspace,
           configuration: configuration,
@@ -837,11 +750,7 @@
         destination.type === "tvOSSimulator" ||
         destination.type === "visionOSSimulator"
       ) {
-<<<<<<< HEAD
-        await runOniOSSimulator(execution, terminal, {
-=======
         await runOniOSSimulator(context, terminal, {
->>>>>>> 6a3eba34
           scheme: scheme,
           destination: destination,
           sdk: sdk,
@@ -858,12 +767,7 @@
         destination.type === "tvOSDevice" ||
         destination.type === "visionOSDevice"
       ) {
-<<<<<<< HEAD
-
-        await runOniOSDevice(execution, terminal, {
-=======
         await runOniOSDevice(context, terminal, {
->>>>>>> 6a3eba34
           scheme: scheme,
           destination: destination,
           sdk: sdk,
@@ -910,15 +814,10 @@
   context.updateProgressStatus("Searching for scheme");
   const scheme =
     item?.scheme ??
-<<<<<<< HEAD
-    (await askSchemeForBuild(execution, { title: "Select scheme to build and run", xcworkspace: xcworkspace }));
-  const configuration = await askConfiguration(execution, { xcworkspace: xcworkspace });
-=======
     (await askSchemeForBuild(context, { title: "Select scheme to build and run", xcworkspace: xcworkspace }));
 
   context.updateProgressStatus("Searching for configuration");
   const configuration = await askConfiguration(context, { xcworkspace: xcworkspace });
->>>>>>> 6a3eba34
 
   context.updateProgressStatus("Extracting build settings");
   const buildSettings = await getBuildSettingsToAskDestination({
@@ -928,12 +827,8 @@
     xcworkspace: xcworkspace,
   });
 
-<<<<<<< HEAD
-  const destination = await askDestinationToRunOn(execution, buildSettings);
-=======
   context.updateProgressStatus("Searching for destination");
   const destination = await askDestinationToRunOn(context, buildSettings);
->>>>>>> 6a3eba34
 
   const sdk = destination.platform;
 
@@ -947,11 +842,7 @@
     problemMatchers: DEFAULT_BUILD_PROBLEM_MATCHERS,
     callback: async (terminal) => {
       if (destination.type === "macOS") {
-<<<<<<< HEAD
-        await runOnMac(execution, terminal, {
-=======
         await runOnMac(context, terminal, {
->>>>>>> 6a3eba34
           scheme: scheme,
           xcworkspace: xcworkspace,
           configuration: configuration,
@@ -965,11 +856,7 @@
         destination.type === "visionOSSimulator" ||
         destination.type === "tvOSSimulator"
       ) {
-<<<<<<< HEAD
-        await runOniOSSimulator(execution, terminal, {
-=======
         await runOniOSSimulator(context, terminal, {
->>>>>>> 6a3eba34
           scheme: scheme,
           destination: destination,
           sdk: sdk,
@@ -986,11 +873,7 @@
         destination.type === "tvOSDevice" ||
         destination.type === "visionOSDevice"
       ) {
-<<<<<<< HEAD
-        await runOniOSDevice(execution, terminal, {
-=======
         await runOniOSDevice(context, terminal, {
->>>>>>> 6a3eba34
           scheme: scheme,
           destination: destination,
           sdk: sdk,
@@ -1016,13 +899,7 @@
 
   context.updateProgressStatus("Searching for scheme");
   const scheme =
-<<<<<<< HEAD
-    item?.scheme ??
-    (await askSchemeForBuild(execution, { title: "Select scheme to clean", xcworkspace: xcworkspace }));
-  const configuration = await askConfiguration(execution, { xcworkspace: xcworkspace });
-=======
     item?.scheme ?? (await askSchemeForBuild(context, { title: "Select scheme to clean", xcworkspace: xcworkspace }));
->>>>>>> 6a3eba34
 
   context.updateProgressStatus("Searching for configuration");
   const configuration = await askConfiguration(context, { xcworkspace: xcworkspace });
@@ -1035,12 +912,8 @@
     xcworkspace: xcworkspace,
   });
 
-<<<<<<< HEAD
-  const destination = await askDestinationToRunOn(execution, buildSettings);
-=======
   context.updateProgressStatus("Searching for destination");
   const destination = await askDestinationToRunOn(context, buildSettings);
->>>>>>> 6a3eba34
   const destinationRaw = getXcodeBuildDestinationString({ destination: destination });
 
   const sdk = destination.platform;
@@ -1051,11 +924,7 @@
     terminateLocked: true,
     problemMatchers: DEFAULT_BUILD_PROBLEM_MATCHERS,
     callback: async (terminal) => {
-<<<<<<< HEAD
-      await buildApp(execution, terminal, {
-=======
       await buildApp(context, terminal, {
->>>>>>> 6a3eba34
         scheme: scheme,
         sdk: sdk,
         configuration: configuration,
@@ -1076,16 +945,10 @@
 
   context.updateProgressStatus("Searching for scheme");
   const scheme =
-<<<<<<< HEAD
-    item?.scheme ??
-    (await askSchemeForBuild(execution, { title: "Select scheme to test", xcworkspace: xcworkspace }));
-  const configuration = await askConfiguration(execution, { xcworkspace: xcworkspace });
-=======
     item?.scheme ?? (await askSchemeForBuild(context, { title: "Select scheme to test", xcworkspace: xcworkspace }));
 
   context.updateProgressStatus("Searching for configuration");
   const configuration = await askConfiguration(context, { xcworkspace: xcworkspace });
->>>>>>> 6a3eba34
 
   context.updateProgressStatus("Extracting build settings");
   const buildSettings = await getBuildSettingsToAskDestination({
@@ -1095,12 +958,8 @@
     xcworkspace: xcworkspace,
   });
 
-<<<<<<< HEAD
-  const destination = await askDestinationToRunOn(execution, buildSettings);
-=======
   context.updateProgressStatus("Searching for destination");
   const destination = await askDestinationToRunOn(context, buildSettings);
->>>>>>> 6a3eba34
   const destinationRaw = getXcodeBuildDestinationString({ destination: destination });
 
   const sdk = destination.platform;
@@ -1111,11 +970,7 @@
     terminateLocked: true,
     problemMatchers: DEFAULT_BUILD_PROBLEM_MATCHERS,
     callback: async (terminal) => {
-<<<<<<< HEAD
-      await buildApp(execution, terminal, {
-=======
       await buildApp(context, terminal, {
->>>>>>> 6a3eba34
         scheme: scheme,
         sdk: sdk,
         configuration: configuration,
@@ -1131,26 +986,14 @@
 }
 
 export async function resolveDependencies(
-<<<<<<< HEAD
-  executionContext: ExtensionContext | CommandExecution,
-=======
   context: ExtensionContext,
->>>>>>> 6a3eba34
   options: {
     scheme: string;
     xcworkspace: string;
   },
-<<<<<<< HEAD
-) {
-  const context = executionContext instanceof CommandExecution ? executionContext.context : executionContext
-  if (executionContext instanceof CommandExecution) {
-    executionContext.setStatusText("Resolving Dependencies…");
-  }
-=======
 ): Promise<void> {
   context.updateProgressStatus("Resolving dependencies");
 
->>>>>>> 6a3eba34
   await runTask(context, {
     name: "Resolve Dependencies",
     lock: "sweetpad.build",
@@ -1174,20 +1017,12 @@
   context.updateProgressStatus("Searching for scheme");
   const scheme =
     item?.scheme ??
-<<<<<<< HEAD
-    (await askSchemeForBuild(execution, {
-=======
     (await askSchemeForBuild(context, {
->>>>>>> 6a3eba34
       title: "Select scheme to resolve dependencies",
       xcworkspace: xcworkspace,
     }));
 
-<<<<<<< HEAD
-  await resolveDependencies(execution, {
-=======
   await resolveDependencies(context, {
->>>>>>> 6a3eba34
     scheme: scheme,
     xcworkspace: xcworkspace,
   });
@@ -1225,37 +1060,18 @@
   context.updateProgressStatus("Searching for scheme");
   const scheme =
     item?.scheme ??
-<<<<<<< HEAD
-    (await askSchemeForBuild(execution, {
-=======
     (await askSchemeForBuild(context, {
->>>>>>> 6a3eba34
       title: "Select scheme for build server",
       xcworkspace: xcworkspace,
     }));
 
-<<<<<<< HEAD
-  execution.setStatusText("Generating…");
-=======
   context.updateProgressStatus("Generating buildServer.json");
->>>>>>> 6a3eba34
   await generateBuildServerConfig({
     xcworkspace: xcworkspace,
     scheme: scheme,
   });
   await restartSwiftLSP();
 
-<<<<<<< HEAD
-  const selected = vscode.window
-    .showInformationMessage("buildServer.json generated in workspace root", "Open")
-    .then(selected => {
-      if (selected === "Open") {
-        const workspacePath = getWorkspacePath();
-        const buildServerPath = vscode.Uri.file(path.join(workspacePath, "buildServer.json"));
-        vscode.commands.executeCommand("vscode.open", buildServerPath);
-      }
-    });
-=======
   vscode.window.showInformationMessage("buildServer.json generated in workspace root", "Open").then((selected) => {
     if (selected === "Open") {
       const workspacePath = getWorkspacePath();
@@ -1263,7 +1079,6 @@
       vscode.commands.executeCommand("vscode.open", buildServerPath);
     }
   });
->>>>>>> 6a3eba34
 }
 
 /**
@@ -1308,16 +1123,11 @@
     return;
   }
 
-<<<<<<< HEAD
-  const xcworkspace = await askXcodeWorkspacePath(execution.context);
-  await askSchemeForBuild(execution, {
-=======
   context.updateProgressStatus("Searching for workspace");
   const xcworkspace = await askXcodeWorkspacePath(context);
 
   context.updateProgressStatus("Searching for scheme");
   await askSchemeForBuild(context, {
->>>>>>> 6a3eba34
     title: "Select scheme to set as default",
     xcworkspace: xcworkspace,
     ignoreCache: true,
@@ -1327,17 +1137,11 @@
 /**
  * Ask user to select configuration for build and save it to the build manager cache
  */
-<<<<<<< HEAD
-export async function selectConfigurationForBuildCommand(execution: CommandExecution): Promise<void> {
-  const xcworkspace = await askXcodeWorkspacePath(execution.context);
-  execution.setStatusText("Retrieving configurations…")
-=======
 export async function selectConfigurationForBuildCommand(context: ExtensionContext): Promise<void> {
   context.updateProgressStatus("Searching for workspace");
   const xcworkspace = await askXcodeWorkspacePath(context);
 
   context.updateProgressStatus("Searching for configurations");
->>>>>>> 6a3eba34
   const configurations = await getBuildConfigurations({
     xcworkspace: xcworkspace,
   });
