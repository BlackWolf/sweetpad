import path from "node:path";
import * as vscode from "vscode";
import { type QuickPickItem, showQuickPick } from "../common/quick-pick";

import { askConfigurationBase } from "../common/askers";
import { type XcodeBuildSettings, getSchemes } from "../common/cli/scripts";
import { CommandExecution, ExtensionContext } from "../common/commands";
import { getWorkspaceConfig } from "../common/config";
import { ExtensionError } from "../common/errors";
import { createDirectory, findFilesRecursive, isFileExists, removeDirectory } from "../common/files";
import { commonLogger } from "../common/logger";
import type { DestinationPlatform } from "../destination/constants";
import type { Destination } from "../destination/types";
import { splitSupportedDestinatinos } from "../destination/utils";
import type { SimulatorDestination } from "../simulators/types";

export type SelectedDestination = {
  type: "simulator" | "device";
  udid: string;
  name?: string;
};

/**
 * Ask user to select one of the Booted/Shutdown simulators
 */
export async function askSimulator(
  context: ExtensionContext,
  options: {
    title: string;
    state: "Booted" | "Shutdown";
    error: string;
  },
): Promise<SimulatorDestination> {
  let simulators = await context.destinationsManager.getSimulators({
    sort: true,
  });

  if (options?.state) {
    simulators = simulators.filter((simulator) => simulator.state === options.state);
  }

  if (simulators.length === 0) {
    throw new ExtensionError(options.error);
  }
  if (simulators.length === 1) {
    return simulators[0];
  }

  const selected = await showQuickPick({
    title: options.title,
    items: simulators.map((simulator) => {
      return {
        label: simulator.label,
        context: {
          simulator: simulator,
        },
      };
    }),
  });

  return selected.context.simulator;
}

/**
 * Ask user to select simulator or device to run on
 */
export async function askDestinationToRunOn(
  executionContext: ExtensionContext | CommandExecution,
  buildSettings: XcodeBuildSettings | null,
): Promise<Destination> {
  const context = executionContext instanceof ExtensionContext ? executionContext : executionContext.context;

  if (executionContext instanceof CommandExecution) {
    executionContext.setStatusText("Retrieving destinations…");
  }
  
  // We can remove platforms that are not supported by the project
  const supportedPlatforms = buildSettings?.supportedPlatforms;

  context.updateProgressStatus("Searching for destinations");
  const destinations = await context.destinationsManager.getDestinations({
    mostUsedSort: true,
  });

  // If we have cached desination, use it
  const cachedDestination = context.destinationsManager.getSelectedXcodeDestinationForBuild();
  if (cachedDestination) {
    const destination = destinations.find(
      (destination) => destination.id === cachedDestination.id && destination.type === cachedDestination.type,
    );
    if (destination) {
      return destination;
    }
  }

  return await selectDestinationForBuild(context, {
    destinations: destinations,
    supportedPlatforms: supportedPlatforms,
  });
}

export async function selectDestinationForBuild(
  context: ExtensionContext,
  options: {
    destinations: Destination[];
    supportedPlatforms: DestinationPlatform[] | undefined;
  },
): Promise<Destination> {
  const { supported, unsupported } = splitSupportedDestinatinos({
    destinations: options.destinations,
    supportedPlatforms: options.supportedPlatforms,
  });

  const supportedItems: QuickPickItem<Destination>[] = supported.map((destination) => ({
    label: destination.name,
    iconPath: new vscode.ThemeIcon(destination.icon),
    detail: destination.quickPickDetails,
    context: destination,
  }));
  const unsupportedItems: QuickPickItem<Destination>[] = unsupported.map((destination) => ({
    label: destination.name,
    iconPath: new vscode.ThemeIcon(destination.icon),
    detail: destination.quickPickDetails,
    context: destination,
  }));

  const items: QuickPickItem<Destination>[] = [];
  if (unsupported.length === 0 && supported.length === 0) {
    // Show that no destinations found
    items.push({
      label: "No destinations found",
      kind: vscode.QuickPickItemKind.Separator,
    });
  } else if (supported.length > 0 && unsupported.length > 0) {
    // Split supported and unsupported destinations
    items.push({
      label: "Supported platforms",
      kind: vscode.QuickPickItemKind.Separator,
    });
    items.push(...supportedItems);
    items.push({
      label: "Other",
      kind: vscode.QuickPickItemKind.Separator,
    });
    items.push(...unsupportedItems);
  } else {
    // Just make flat list, one is empty and another is not
    items.push(...supportedItems);
    items.push(...unsupportedItems);
  }

  const selected = await showQuickPick<Destination>({
    title: "Select destination to run on",
    items: items,
  });

  const destination = selected.context;

  context.destinationsManager.setWorkspaceDestinationForBuild(destination);
  return destination;
}

export async function getDestinationById(
  context: ExtensionContext,
  options: { destinationId: string },
): Promise<Destination> {
  const desinations = await context.destinationsManager.getDestinations();
  const destination = desinations.find((destination) => destination.id === options.destinationId);

  if (destination) {
    return destination;
  }

  throw new ExtensionError("Destination not found", {
    context: {
      destinationId: options.destinationId,
    },
  });
}

/**
 * Ask user to select scheme to build
 */
export async function askSchemeForBuild(
  executionContext: ExtensionContext | CommandExecution,
  options: {
    title?: string;
    xcworkspace: string;
    ignoreCache?: boolean;
  },
): Promise<string> {
<<<<<<< HEAD
  const context = executionContext instanceof ExtensionContext ? executionContext : executionContext.context;

  if (executionContext instanceof CommandExecution) {
    executionContext.setStatusText("Retrieving scheme…");
  }
=======
  context.updateProgressStatus("Searching for scheme");
>>>>>>> 6a3eba34

  const cachedScheme = context.buildManager.getDefaultSchemeForBuild();
  if (cachedScheme && !options.ignoreCache) {
    return cachedScheme;
  }

  const schemes = await getSchemes({
    xcworkspace: options.xcworkspace,
  });

  const scheme = await showQuickPick({
    title: options?.title ?? "Select scheme to build",
    items: schemes.map((scheme) => {
      return {
        label: scheme.name,
        context: {
          scheme: scheme,
        },
      };
    }),
  });

  const schemeName = scheme.context.scheme.name;
  context.buildManager.setDefaultSchemeForBuild(schemeName);
  return schemeName;
}

/**
 * It's absolute path to current opened workspace
 */
export function getWorkspacePath(): string {
  const workspaceFolder = vscode.workspace.workspaceFolders?.[0].uri.fsPath;
  if (!workspaceFolder) {
    throw new ExtensionError("No workspace folder found");
  }
  return workspaceFolder;
}

/**
 * Prepare storage path for the extension. It's a folder where we store all intermediate files
 */
export async function prepareStoragePath(context: ExtensionContext): Promise<string> {
  const storagePath = context.storageUri?.fsPath;
  if (!storagePath) {
    throw new ExtensionError("No storage path found");
  }
  // Creatre folder at storagePath, because vscode doesn't create it automatically
  await createDirectory(storagePath);
  return storagePath;
}

/**
 * Prepare bundle directory for the given schema in the storage path
 */
export async function prepareBundleDir(context: ExtensionContext, schema: string): Promise<string> {
  const storagePath = await prepareStoragePath(context);

  const bundleDir = path.join(storagePath, "bundle", schema);

  // Remove old bundle if exists
  await removeDirectory(bundleDir);

  // Remove old .xcresult if exists
  const xcresult = path.join(storagePath, "bundle", `${schema}.xcresult`);
  await removeDirectory(xcresult);

  return bundleDir;
}

export function prepareDerivedDataPath(): string | null {
  const configPath = getWorkspaceConfig("build.derivedDataPath");

  // No config -> path will be provided by xcodebuild
  if (!configPath) {
    return null;
  }

  // Expand relative path to absolute
  let derivedDataPath: string = configPath;
  if (!path.isAbsolute(configPath)) {
    // Example: .biuld/ -> /Users/username/Projects/project/.build
    derivedDataPath = path.join(getWorkspacePath(), configPath);
  }

  return derivedDataPath;
}

export function getCurrentXcodeWorkspacePath(context: ExtensionContext): string | undefined {
  const configPath = getWorkspaceConfig("build.xcodeWorkspacePath");
  if (configPath) {
    context.updateWorkspaceState("build.xcodeWorkspacePath", undefined);
    if (path.isAbsolute(configPath)) {
      return configPath;
    }
    return path.join(getWorkspacePath(), configPath);
  }

  const cachedPath = context.getWorkspaceState("build.xcodeWorkspacePath");
  if (cachedPath) {
    return cachedPath;
  }

  return undefined;
}

export async function askXcodeWorkspacePath(context: ExtensionContext): Promise<string> {
  const current = getCurrentXcodeWorkspacePath(context);
  if (current) {
    return current;
  }

  const selectedPath = await selectXcodeWorkspace({
    autoselect: true,
  });

  context.updateWorkspaceState("build.xcodeWorkspacePath", selectedPath);
  context.buildManager.refresh();
  return selectedPath;
}

export async function askConfiguration(
  executionContext: ExtensionContext | CommandExecution,
  options: {
    xcworkspace: string;
  },
): Promise<string> {
<<<<<<< HEAD
  const context = executionContext instanceof ExtensionContext ? executionContext : executionContext.context;

  if (executionContext instanceof CommandExecution) {
    executionContext.setStatusText("Retrieving build configuration…");
  }
=======
  context.updateProgressStatus("Searching for build configuration");
>>>>>>> 6a3eba34

  const fromConfig = getWorkspaceConfig("build.configuration");
  if (fromConfig) {
    return fromConfig;
  }
  const cached = context.buildManager.getDefaultConfigurationForBuild();
  if (cached) {
    return cached;
  }
  const selected = await askConfigurationBase({
    xcworkspace: options.xcworkspace,
  });
  context.buildManager.setDefaultConfigurationForBuild(selected);
  return selected;
}

/**
 * Detect xcode workspace in the given directory
 */
export async function detectXcodeWorkspacesPaths(): Promise<string[]> {
  const workspace = getWorkspacePath();

  // Get all files that end with .xcworkspace (4 depth)
  const paths = await findFilesRecursive({
    directory: workspace,
    depth: 4,
    matcher: (file) => {
      return file.name.endsWith(".xcworkspace");
    },
  });
  return paths;
}

/**
 * Find xcode workspace in the given directory and ask user to select it
 */
export async function selectXcodeWorkspace(options: { autoselect: boolean }): Promise<string> {
  const workspacePath = getWorkspacePath();

  // Get all files that end with .xcworkspace (4 depth)
  const paths = await detectXcodeWorkspacesPaths();

  // No files, nothing to do
  if (paths.length === 0) {
    throw new ExtensionError("No xcode workspaces found", {
      context: {
        cwd: workspacePath,
      },
    });
  }

  // One file, use it and save it to the cache
  if (paths.length === 1 && options.autoselect) {
    const path = paths[0];
    commonLogger.log("Xcode workspace was detected", {
      workspace: workspacePath,
      path: path,
    });
    return path;
  }

  const podfilePath = path.join(workspacePath, "Podfile");
  const isCocoaProject = await isFileExists(podfilePath);

  // More then one, ask user to select
  const selected = await showQuickPick({
    title: "Select xcode workspace",
    items: paths
      .sort((a, b) => {
        // Sort by depth to show less nested paths first
        const aDepth = a.split(path.sep).length;
        const bDepth = b.split(path.sep).length;
        return aDepth - bDepth;
      })
      .map((xwPath) => {
        // show only relative path, to make it more readable
        const relativePath = path.relative(workspacePath, xwPath);
        const parentDir = path.dirname(relativePath);

        const isInRootDir = parentDir === ".";
        const isCocoaPods = isInRootDir && isCocoaProject;

        let detail: string | undefined;
        if (isCocoaPods && isInRootDir) {
          detail = "CocoaPods (recommended)";
        } else if (!isInRootDir && parentDir.endsWith(".xcodeproj")) {
          detail = "Xcode";
        }
        // todo: add workspace with multiple projects

        return {
          label: relativePath,
          detail: detail,
          context: {
            path: xwPath,
          },
        };
      }),
  });
  return selected.context.path;
}

export async function restartSwiftLSP() {
  // Restart SourceKit Language Server
  try {
    await vscode.commands.executeCommand("swift.restartLSPServer");
  } catch (error) {
    commonLogger.warn("Error restarting SourceKit Language Server", {
      error: error,
    });
  }
}<|MERGE_RESOLUTION|>--- conflicted
+++ resolved
@@ -189,15 +189,7 @@
     ignoreCache?: boolean;
   },
 ): Promise<string> {
-<<<<<<< HEAD
-  const context = executionContext instanceof ExtensionContext ? executionContext : executionContext.context;
-
-  if (executionContext instanceof CommandExecution) {
-    executionContext.setStatusText("Retrieving scheme…");
-  }
-=======
   context.updateProgressStatus("Searching for scheme");
->>>>>>> 6a3eba34
 
   const cachedScheme = context.buildManager.getDefaultSchemeForBuild();
   if (cachedScheme && !options.ignoreCache) {
@@ -324,15 +316,7 @@
     xcworkspace: string;
   },
 ): Promise<string> {
-<<<<<<< HEAD
-  const context = executionContext instanceof ExtensionContext ? executionContext : executionContext.context;
-
-  if (executionContext instanceof CommandExecution) {
-    executionContext.setStatusText("Retrieving build configuration…");
-  }
-=======
   context.updateProgressStatus("Searching for build configuration");
->>>>>>> 6a3eba34
 
   const fromConfig = getWorkspaceConfig("build.configuration");
   if (fromConfig) {
